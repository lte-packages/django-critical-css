--- conflicted
+++ resolved
@@ -12,33 +12,6 @@
 
 Add `django_critical_css` to your `INSTALLED_APPS` in `settings.py`.
 
-<<<<<<< HEAD
-## Models
-
-This app provides the `CriticalCSSCache` model for storing critical CSS for URLs:
-
-```python
-from django_critical_css.models import CriticalCSSCache
-
-# Example usage:
-entry = CriticalCSSCache.objects.create(
-    url="https://example.com/page",
-    css="body { background: #fff; }"
-)
-
-# Retrieve CSS for a URL
-css = CriticalCSSCache.objects.get(url="https://example.com/page").css
-```
-
-Model fields:
-- `url`: CharField, unique, max_length=500
-- `css`: TextField
-- `updated_at`: DateTimeField (auto-updated)
-
-## Admin
-
-You can register `CriticalCSSCache` in your `admin.py` to manage entries via the Django admin interface.
-=======
 ### Management Commands
 
 #### clear_critical_css
@@ -57,5 +30,4 @@
 - Count and display the number of critical CSS entries
 - Prompt for confirmation (unless `--no-confirm` is used)
 - Remove all entries and display the count of removed items
-- Handle the case when no entries exist gracefully
->>>>>>> e2728c90
+- Handle the case when no entries exist gracefully